--- conflicted
+++ resolved
@@ -47,13 +47,8 @@
 };
 
 export const getAgentLogsDirPath = async () => {
-<<<<<<< HEAD
-  const ARK_APP_DIR = process.env.ARK_APP_DIR || process.cwd();
-  return path.join(ARK_APP_DIR, '/mastra-logs/agent');
-=======
   const MASTRA_APP_DIR = process.env.MASTRA_APP_DIR || process.cwd();
-  return path.join(MASTRA_APP_DIR, '/mastra-agent-logs');
->>>>>>> 901911df
+  return path.join(MASTRA_APP_DIR, '/mastra-logs/agent');
 };
 
 export const getAgentLogs = async () => {

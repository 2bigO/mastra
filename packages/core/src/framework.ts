import { omitBy } from 'lodash';
import { DataLayer } from './data-access';
import { Integration } from './integration';
import {
  Config,
  EventHandler,
  EventHandlerReturnType,
  IntegrationApi,
  IntegrationApiExcutorParams,
  IntegrationContext,
  IntegrationCredentialType,
  IntegrationEvent,
  Routes,
  SystemEventHandler,
  VectorProvider,
  ZodeSchemaGenerator,
} from './types';
import { blueprintRunner } from './workflows/runner';
import { Blueprint } from './workflows/types';
import { NextRequest, NextResponse } from 'next/server';
import { makeConnect, makeCallback, makeInngest, makeWebhook } from './next';
import { client } from './utils/inngest';
import { IntegrationMap } from './generated-types';
import { Prisma } from '@prisma-app/client';
import { z, ZodSchema } from 'zod';
import {
  getVectorQueryApis,
  genericVectorySyncEvent,
  agentVectorSyncEvent,
  vectorIndexSync,
} from './agents/vector-sync';
import { getAgentSystemApis } from './agents/agent-apis';
import {
  createAssistantAgentHandler,
  getAgent,
  getAgentBlueprint,
  getAssistantAgentHandler,
  updateAssistantAgentHandler,
} from './agents';
import { VectorLayer } from './vector-access';
import { createFileLogger, createUpstashLogger } from './agents/file-logger';
<<<<<<< HEAD
import { createLogger, Logger } from './lib/logger-utils/logger';
import { Redis } from '@upstash/redis';
=======
import { makeCron } from './next/cron';
>>>>>>> e7ab2210

export class Mastra<C extends Config = Config> {
  //global events grouped by Integration
  globalEvents: Map<string, Record<string, IntegrationEvent<any>>> = new Map();

  // global apis grouped by Integration
  globalApis: Map<string, Record<string, IntegrationApi<any>>> = new Map();

  integrations: Map<string, Integration> = new Map();
  dataLayer: DataLayer;
  vectorLayer: VectorLayer;
  agentsConfig: Config['agents'] = {
    agentDirPath: '',
    vectorProvider: [],
  };

  // TODO: update `any` to Logger.. after progressive enhancement
  logger: Map<string, any> = new Map();

  config: C;

  static init<C extends Config = Config>(config: C) {
    if (!config.db.uri) {
      throw new Error('No database config/provider found');
    }

    const dataLayer = new DataLayer({
      url: config.db.uri,
      provider: config.db.provider,
    });

    const vectorLayer = new VectorLayer();

    const framework = new Mastra<typeof config>({
      config,
      dataLayer,
      vectorLayer,
    });

    let agentLogger, workflowLogger;
    if (!config?.logs || config.logs?.provider === 'CONSOLE') {
      agentLogger = createLogger({type: 'CONSOLE', options: {level: config.logs?.level}})
      workflowLogger = createLogger({type: 'CONSOLE', options: {level: config.logs?.level}})
    } else if (config.logs?.provider === 'FILE') {
      agentLogger = createLogger({type: 'FILE', options: {dirPath: `mastra-logs/agent`, level: config.logs?.level}})
      workflowLogger = createLogger({type: 'FILE', options: {dirPath: `mastra-logs/workflow`, level: config.logs?.level}})
    } else if (config.logs?.provider === 'UPSTASH') {
      const redisClient = new Redis({
        url: config.logs.config?.url!,
        token: config.logs.config?.token!,
      });

      agentLogger = createLogger({type: 'UPSTASH', options: {redisClient, key: `mastra-logs/agent`, level: config.logs?.level}})
      workflowLogger = createLogger({type: 'UPSTASH', options: {redisClient, key: `mastra-logs/workflow`, level: config.logs?.level}})
    }

    framework.attachLogger({key: 'DEFAULT', logger: agentLogger});
    framework.attachLogger({key: 'WORKFLOW', logger: workflowLogger});

    // Register integrations
    config.integrations.forEach((integration) => {
      framework.__registerIntgeration(integration);
    });

    // Register system apis
    framework.__registerApis({
      apis: [
        ...getVectorQueryApis({ mastra: framework }),
        ...getAgentSystemApis({ mastra: framework }),
        ...config.workflows.systemApis?.map((api) => {
          return {
            ...api,
            integrationName: config.name,
          };
        }),
        {
          integrationName: config.name,
          type: 'trigger_event',
          label: 'Trigger event',
          // getSchemaOptions({ ctx }) {
          //   const options = Promise.resolve({
          //     event: {
          //       options: Array.from(framework.globalEvents.values()).flatMap(
          //         (eventRecord) =>
          //           Object.values(eventRecord).map((event) => ({
          //             value: event.key || event.label || '',
          //             label: event.key || event.label || '',
          //           })).filter((event) => event.value !== '')
          //       ),
          //     },
          //   });
          //   return options;
          // },
          description: 'Trigger event',
          schema: z.object({
            event: z.string(),
            data: z.record(z.any()),
          }),
          executor: async ({ data, ctx }) => {
            const { event } = data;
            return await framework.triggerEvent({
              key: event,
              data: data.data,
              user: {
                connectionId: ctx.connectionId,
              },
            });
          },
        },
      ],
    });

    // Register System events
    framework.__registerEvents({
      events: config.workflows.systemEvents,
    });

    // Register vector sync event
    framework.__registerEvents({
      events: {
        AGENT_VECTOR_SYNC: {
          label: 'Sync vector data for an agent',
          description: 'Sync vector data for an agent',
          schema: z.object({
            agentId: z.string(),
          }),
          handler: agentVectorSyncEvent,
        },
        VECTOR_SYNC: {
          label: 'Sync vector data',
          description: 'Generic vector sync',
          schema: z.object({
            vector_provider: z.string(),
            entities: z.array(
              z.object({
                integration: z.string(),
                data: z.array(
                  z.object({
                    name: z.string(),
                    fields: z.array(z.string()),
                    syncEvent: z.string(),
                    index: z.string(),
                  })
                ),
              })
            ),
          }),
          handler: genericVectorySyncEvent,
        },
        VECTOR_INDEX_SYNC: {
          label: 'Sync vector index',
          description: 'Sync data to vector index',
          schema: z.object({
            data: z.array(
              z.object({
                provider: z.string(),
                indexes: z.array(z.string()),
                mastraSyncInterval: z
                  .number({
                    description:
                      'The time to wait can be specified using a number of milliseconds or an ms-compatible time string like "1 hour", "30 mins", or "2.5d"',
                  })
                  .optional(),
              })
            ),
          }),
          handler: vectorIndexSync,
        },
      },
      integrationName: config.name,
    });

    // Register agent config
    framework.agentsConfig = config.agents;

    return framework as Mastra<C>;
  }

  constructor({
    dataLayer,
    vectorLayer,
    config,
  }: {
    dataLayer: DataLayer;
    vectorLayer: VectorLayer;
    config: C;
  }) {
    this.dataLayer = dataLayer;
    this.vectorLayer = vectorLayer;
    this.config = config;
  }

  // TODO: update `any` to Logger.. after progressive enhancement
  attachLogger({key, logger}: {key: string; logger: any}) {
    this.logger.set(key, logger);
  }

  public async connectedIntegrations({
    context,
  }: {
    context: { connectionId: string };
  }) {
    const ints = this.availableIntegrations();
    const connectionChecks = await Promise.all(
      ints.map(async ({ integration }) => {
        const connection = await this.dataLayer.getConnection({
          connectionId: context.connectionId,
          name: integration.name,
        });

        return { integration, connected: !!connection };
      })
    );
    return connectionChecks
      .filter(({ connected }) => connected)
      .map(({ integration }) => integration);
  }

  get routes(): Record<Routes, string> {
    const registry = {
      connect: '/connect',
      callback: '/connect/callback',
      inngest: '/inngest',
      webhook: '/webhook',
      cron: '/cron',
    };

    return Object.entries(registry).reduce(
      (acc, [key, value]) => ({
        ...acc,
        [key]: `${this.config.routeRegistrationPath}${value}`,
      }),
      {} as Record<string, string>
    );
  }

  __registerIntgeration(definition: Integration) {
    const { name } = definition;
    definition.attachDataLayer({ dataLayer: this.dataLayer });

    const router = this.createRouter();

    definition.corePresets = {
      redirectURI: router.makeRedirectURI(),
    };

    this.integrations.set(name, definition);

    definition.registerEvents();

    this.__registerEvents({
      events: definition.getEvents(),
      integrationName: name,
    });

    definition.registerApis();

    definition._convertApiClientToSystemApis();

    this.__registerApis({
      apis: Object.values(definition.getApis()),
      integrationName: name,
    });
  }

  registerApi(name: string, api: Omit<IntegrationApi<any>, 'integrationName'>) {
    const integrationApis = this.globalApis.get(this.config.name) || {};

    this.globalApis.set(this.config.name, {
      ...integrationApis,
      [name]: { ...api, integrationName: this.config.name },
    });
  }

  registerEvent(
    name: string,
    event: Omit<IntegrationEvent<any>, 'integrationName'>
  ) {
    const integrationEvents = this.globalEvents.get('SYSTEM') || {};

    this.globalEvents.set('SYSTEM', {
      ...integrationEvents,
      [name]: event,
    });
  }

  __registerEvents({
    events,
    integrationName = this.config.name,
  }: {
    events: Record<string, IntegrationEvent<any>>;
    integrationName?: string;
  }) {
    const integrationEvents = this.globalEvents.get(integrationName) || {};

    this.globalEvents.set(integrationName, {
      ...integrationEvents,
      ...events,
    });
  }

  __registerApis({
    apis,
    integrationName = this.config.name,
  }: {
    apis: IntegrationApi[];
    integrationName?: string;
  }) {
    const integrationApis = this.globalApis.get(integrationName) || {};

    this.globalApis.set(integrationName, {
      ...integrationApis,
      ...apis.reduce((acc, api) => ({ ...acc, [api.type]: api }), {}),
    });
  }

  public availableIntegrations() {
    return Array.from(this.integrations.entries()).map(
      ([name, integration]) => {
        return {
          name,
          integration,
        };
      }
    );
  }

  public getIntegration<T extends keyof IntegrationMap>(
    name: T
  ): IntegrationMap[T] {
    return this.integrations.get(name as string) as IntegrationMap[T];
  }

  getGlobalEvents() {
    return this.globalEvents;
  }

  getSystemEvents() {
    const events = this.globalEvents.get(this.config.name);
    return events || {};
  }

  getEventsByIntegration(name: string) {
    return this.globalEvents.get(name);
  }

  getGlobalEventHandlers() {
    return Array.from(this.globalEvents.entries()).flatMap(
      ([integrationName, events]) => {
        const groupedHandlers = Object.keys(events)
          .map((eventKey) => {
            const eventHandler = events[eventKey]?.handler;
            if (!eventHandler) return null;

            const isSystemEvent = integrationName === this.config.name;
            const { makeWebhookUrl } = this.createRouter();

            if (isSystemEvent) {
              return (eventHandler as SystemEventHandler)({
                getIntegration: <T>(name: string) =>
                  this.getIntegration<typeof name>(name) as T,
                eventKey,
                getVectorProvider: <P>(name: string) => {
                  return this.agentsConfig.vectorProvider.find(
                    (provider) => provider.provider === name
                  ) as VectorProvider;
                },
                makeWebhookUrl,
              });
            } else {
              const integration = this.getIntegration(integrationName);
              return (eventHandler as EventHandler)({
                integrationInstance: integration,
                eventKey,
                makeWebhookUrl: makeWebhookUrl,
              });
            }
          })
          .filter(Boolean) as EventHandlerReturnType[];

        return groupedHandlers;
      }
    );
  }

  getApis() {
    return this.globalApis;
  }

  getSystemApis() {
    return this.globalApis.get(this.config.name);
  }

  getApisByIntegration(name: string, includeHidden?: boolean) {
    const integrationApis = this.globalApis.get(name);

    if (includeHidden) {
      return integrationApis;
    }
    return omitBy(integrationApis, (value) => value.isHidden);
  }

  authenticatableIntegrations() {
    return this.availableIntegrations().filter(({ integration }) => {
      try {
        integration.getAuthenticator();
        return true;
      } catch (e) {
        return false;
      }
    });
  }

  authenticator(name: string) {
    const int = this.getIntegration(name);

    if (!int) {
      throw new Error(`No integration exists for ${name}`);
    }

    return int.getAuthenticator();
  }

  async connectIntegrationByCredential({
    name,
    connectionId,
    credential,
  }: {
    name: string;
    connectionId: string;
    credential: Omit<Prisma.CredentialUncheckedCreateInput, 'k_id'>;
  }) {
    const authenticator = this.authenticator(name);

    if (!authenticator) {
      throw new Error(`Authenticator for ${name} not found`);
    }

    const integration = await authenticator.dataAccess.createConnection({
      connection: {
        name,
        connectionId,
      },
      credential: credential,
    });

    if (authenticator.onConnectionCreated) {
      await authenticator.onConnectionCreated(integration, credential);
    }
  }

  async disconnectIntegration({
    name,
    connectionId,
  }: {
    name: string;
    connectionId: string;
  }) {
    const integration = this.getIntegration(name);
    const k_id = (
      await this.dataLayer.getConnection({
        name,
        connectionId,
      })
    )?.id;

    if (!k_id) {
      throw new Error(`No connection found for ${name}`);
    }

    if (integration?.dataLayer) {
      await integration.onDisconnect({ connectionId });
    }

    if (integration?.config.authType === IntegrationCredentialType.OAUTH) {
      const authenticator = this.authenticator(name);
      await authenticator.revokeAuth({ k_id });
    }

    await this.dataLayer.deleteConnection({
      connectionId,
    });
  }

  async createSystemConnection() {
    const systemConnectionId = 'SYSTEM';

    const existingSystemConnection = await this.dataLayer.getConnection({
      connectionId: systemConnectionId,
      name: this.config.name,
    });

    if (existingSystemConnection) {
      return existingSystemConnection;
    }

    return this.dataLayer.createConnection({
      connection: {
        connectionId: systemConnectionId,
        name: this.config.name,
      },
      credential: {
        type: 'SYSTEM',
        value: systemConnectionId,
      },
    });
  }

  public async callApi({
    integrationName = this.config.name,
    api,
    payload,
  }: {
    integrationName?: string;
    api: string;
    payload: IntegrationApiExcutorParams;
  }) {
    if (integrationName === this.config.name || integrationName === 'SYSTEM') {
      const apiExecutor = this.globalApis.get(this.config.name)?.[api];

      if (!apiExecutor) {
        throw new Error(`No global api exists for ${api}`);
      }

      return apiExecutor.executor(payload);
    }

    const int = this.getIntegration(integrationName);
    if (!int) {
      throw new Error(`No Integration exists for ${integrationName}`);
    }

    const apiExecutor = int.getApis()?.[api];

    if (!apiExecutor) {
      throw new Error(`No api exists for ${api} in ${integrationName}`);
    }

    return apiExecutor.executor(payload);
  }

  public async subscribeEvent({
    id,
    interval = 5000,
    timeout = 60000,
  }: {
    id: string;
    interval?: number;
    timeout?: number;
  }) {
    const inngestApiUrl = this.config.runner?.uri ?? process.env.INNGEST_URL!;
    const inngestApiToken =
      this.config.runner?.signingKey ??
      process.env.INNGEST_SIGNING_KEY ??
      '123';

    const startTime = Date.now();

    const poll = async (): Promise<{
      status: string;
      startedAt: string;
      endedAt: string;
    } | null> => {
      try {
        const response = await fetch(`${inngestApiUrl}/v1/events/${id}/runs`, {
          method: 'GET',
          headers: {
            Accept: 'application/json',
            Authorization: `Bearer ${inngestApiToken}`,
          },
        });

        console.log(`Polling for event ${id}...`, response.ok);

        if (response.ok) {
          // Success! Return the response object.

          const obj = await response.json();

          console.log({ obj });

          const { data, error } = obj;

          console.log(`Got data for event ${id}...`, data, error);

          if (error) {
            console.error(error);
            return null;
          }

          // TODO: This might keep going on, FIX
          if (data?.length === 0) {
            // Wait for the specified interval before polling again
            await new Promise((resolve) => setTimeout(resolve, interval));
            return poll();
          }

          const lastRun = data?.[0];

          console.log(lastRun);

          if (!lastRun) {
            return null;
          }

          if (lastRun.status === 'Running') {
            // Wait for the specified interval before polling again
            await new Promise((resolve) => setTimeout(resolve, interval));
            return poll();
          }

          return {
            status: lastRun.status,
            startedAt: lastRun.run_started_at,
            endedAt: lastRun.ended_at,
          };
        }
      } catch (error) {
        console.error(`Request failed: ${error}`);
      }

      // Check if timeout has been reached
      const elapsedTime = Date.now() - startTime;
      if (elapsedTime >= timeout) {
        console.log('Polling timeout reached.');
        return null;
      }

      // Wait for the specified interval before polling again
      await new Promise((resolve) => setTimeout(resolve, interval));
      return poll(); // Recursively call poll
    };

    return poll();
  }

  public async triggerEvent<
    KEY extends keyof C['workflows']['systemEvents'],
    SYSTEM_EVENT_SCHEMA extends C['workflows']['systemEvents'][KEY]['schema']
  >({
    key,
    data,
    user,
    integrationName,
  }: {
    integrationName?: string;
    key: KEY;
    data: SYSTEM_EVENT_SCHEMA extends ZodSchema
      ? z.infer<SYSTEM_EVENT_SCHEMA>
      : SYSTEM_EVENT_SCHEMA extends ZodeSchemaGenerator
      ? z.infer<Awaited<ReturnType<SYSTEM_EVENT_SCHEMA>>>
      : never;
    user?: {
      connectionId: string;
      [key: string]: any;
    };
  }) {
    try {
      const returnObj: { event: any; workflowEvent?: any } = {
        event: {},
      };

      let integrationEvents: Record<string, IntegrationEvent<any>> | undefined;

      if (integrationName) {
        integrationEvents = this.getEventsByIntegration(integrationName);
      } else {
        integrationEvents = Array.from(this.globalEvents.values()).reduce(
          (acc, curr) => ({ ...acc, ...curr }),
          {}
        );
      }

      if (!integrationEvents) {
        throw new Error(`No integration events found`);
      }

      const integrationEvent = integrationEvents[key as string];

      if (!integrationEvent) {
        throw new Error(
          `No event exists for ${key as string} in ${
            integrationName || 'system'
          }`
        );
      }

      const event = await client.send({
        name: key as string,
        data: data,
        user: user,
      });

      returnObj['event'] = {
        ...event,
        subscribe: async ({
          interval,
          timeout,
        }: { interval?: number; timeout?: number } = {}) => {
          return this.subscribeEvent({ id: event.ids?.[0], interval, timeout });
        },
      };

      const workflowEvent = await client.send({
        name: 'workflow/run-automations',
        data: {
          trigger: key,
          payload: data,
        },
        user: user as any,
      });

      returnObj['workflowEvent'] = {
        ...workflowEvent,
        subscribe: async ({
          interval,
          timeout,
        }: { interval?: number; timeout?: number } = {}) => {
          return this.subscribeEvent({
            id: workflowEvent.ids?.[0],
            interval,
            timeout,
          });
        },
      };

      return returnObj;
    } catch (e) {
      throw new Error(`Error triggering event: ${e}`);
    }
  }

  //TODO: Rename to triggerWorkflowEvent maybe ?
  async triggerSystemEvent<T = Record<string, any>>({
    key,
    data,
    user,
  }: {
    key: string;
    data: T;
    user?: {
      connectionId: string;
      [key: string]: any;
    };
  }) {
    const event = await client.send({
      name: key as any,
      data: data as any,
      user: user as any,
    });

    const systemEvent = this.getSystemEvents()[key];

    if (systemEvent) {
      await client.send({
        name: 'workflow/run-automations',
        data: {
          trigger: key,
          payload: data,
        },
        user: user as any,
      });
    }

    return event;
  }

  public createRouter() {
    const self = this;
    const makeWebhookUrl = ({
      event,
      name,
    }: {
      name: string;
      event: string;
    }) => {
      return encodeURI(
        `${self?.config?.systemHostURL}${self.routes.webhook}?name=${name}&event=${event}`
      );
    };

    const makeRedirectURI = () => {
      return new URL(
        self.routes.callback,
        self.config.systemHostURL
      ).toString();
    };

    const makeConnectURI = (props: {
      name: string;
      connectionId: string;
      clientRedirectPath: string;
    }) => {
      const params = new URLSearchParams(props);

      return new URL(
        `${self.routes.connect}?${params.toString()}`,
        self.config.systemHostURL
      ).toString();
    };

    const registerRoutes = () => {
      const registry: Record<
        string,
        (req: NextRequest) => NextResponse | Promise<Response>
      > = {
        [self.routes.connect]: makeConnect(self),
        [self.routes.callback]: makeCallback(self),
        [self.routes.inngest]: makeInngest(self),
        [self.routes.webhook]: makeWebhook(self),
        [self.routes.cron]: makeCron(self),
      };

      return (req: NextRequest) => {
        const route = req.nextUrl.pathname;
        if (req.nextUrl.pathname in registry) {
          return registry[route](req);
        }

        return NextResponse.json(null, { status: 404 });
      };
    };

    return {
      makeWebhookUrl,
      makeRedirectURI,
      makeConnectURI,
      registerRoutes,
    };
  }

  runBlueprint = async ({
    blueprint,
    dataCtx = {},
    ctx,
  }: {
    blueprint: Blueprint;
    dataCtx?: any;
    ctx: IntegrationContext;
  }) => {
    const systemApis = this.getSystemApis();
    const systemEvents = this.getSystemEvents();

    const availableIntegrations = this.availableIntegrations()?.map(
      ({ integration }) => integration
    );

    const availableIntegrationApis: Record<
      string,
      IntegrationApi<any>
    > = availableIntegrations.reduce((acc, { name }) => {
      const apis = this.getApisByIntegration(name);
      return { ...acc, ...apis };
    }, {});

    const availableIntegrationEvents: Record<
      string,
      IntegrationEvent<any>
    > = availableIntegrations.reduce((acc, { name }) => {
      const events = this.getEventsByIntegration(name);
      return { ...acc, ...events };
    }, {});

    const frameworkApis = {
      ...systemApis,
      ...availableIntegrationApis,
    };
    const frameworkEvents = { ...systemEvents, ...availableIntegrationEvents };

    await blueprintRunner({
      dataCtx,
      blueprint,
      frameworkApis,
      frameworkEvents,
      ctx,
      logger: this.logger.get('WORKFLOW'),
    });
  };

  async getAgent({
    connectionId,
    agentId,
  }: {
    agentId: string;
    connectionId: string;
  }) {
    const agentBlueprint = await getAgentBlueprint({
      agentDir: this.config.agents.agentDirPath,
      agentId,
    });

    const arrMap = Array.from(this.getApis());

    const finalApis = arrMap.reduce((acc, [_k, v]) => {
      return { ...acc, ...v };
    }, {});

    console.log('got finalApis===');

    return getAgent({
      connectionId,
      agent: agentBlueprint,
      apis: finalApis,
      logger: this.logger,
    });
  }

  get openAIAssistant() {
    return {
      createAssistantAgent: createAssistantAgentHandler(this.logger),
      getAssistantAgent: getAssistantAgentHandler(this.logger),
      updateAssistantAgent: updateAssistantAgentHandler(this.logger),
    };
  }
}<|MERGE_RESOLUTION|>--- conflicted
+++ resolved
@@ -39,12 +39,9 @@
 } from './agents';
 import { VectorLayer } from './vector-access';
 import { createFileLogger, createUpstashLogger } from './agents/file-logger';
-<<<<<<< HEAD
 import { createLogger, Logger } from './lib/logger-utils/logger';
 import { Redis } from '@upstash/redis';
-=======
 import { makeCron } from './next/cron';
->>>>>>> e7ab2210
 
 export class Mastra<C extends Config = Config> {
   //global events grouped by Integration
